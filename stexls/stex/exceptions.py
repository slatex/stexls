
<<<<<<< HEAD
class NotCompiledError(Exception):
    pass

=======
# TODO: Maybe a seperate exceptions module is not needed and the module that creates their respective exception should declare the needed exceptions in their module?
>>>>>>> 4dcd25e9

class CompilerError(Exception):
    pass


class CompilerWarning(CompilerError, Warning):
    pass


class LinkError(Exception):
    pass


class LinkWarning(LinkError, Warning):
    pass


class Info(Exception):
    pass


class DuplicateSymbolDefinedException(CompilerError):
    pass


class InvalidSymbolRedifinitionException(CompilerError):
    pass<|MERGE_RESOLUTION|>--- conflicted
+++ resolved
@@ -1,11 +1,8 @@
 
-<<<<<<< HEAD
 class NotCompiledError(Exception):
     pass
 
-=======
 # TODO: Maybe a seperate exceptions module is not needed and the module that creates their respective exception should declare the needed exceptions in their module?
->>>>>>> 4dcd25e9
 
 class CompilerError(Exception):
     pass
